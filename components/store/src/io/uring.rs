use crate::error::{AppendError, StoreError};
use crate::index::driver::IndexDriver;
use crate::index::record_handle::RecordHandle;
use crate::io::buf::{AlignedBufReader, AlignedBufWriter};
use crate::io::context::Context;
use crate::io::options::Options;
use crate::io::segment::Status;
use crate::io::task::IoTask;
use crate::io::task::WriteTask;
use crate::io::wal::Wal;
use crate::io::write_window::WriteWindow;
use crate::ops::append::AppendResult;
use crate::BufSlice;

use crossbeam::channel::{Receiver, Sender, TryRecvError};
use io_uring::register;
use io_uring::{opcode, squeue, types};
use slog::{error, info, trace, warn, Logger};
use std::collections::{BTreeMap, HashSet};
use std::sync::Arc;
use std::{
    cell::{RefCell, UnsafeCell},
    collections::{HashMap, VecDeque},
    os::fd::AsRawFd,
};

<<<<<<< HEAD
use super::task::SingleFetchResult;
=======
use super::buf::AlignedBuf;
use super::task::SingleFetchResult;
use super::ReadTask;
>>>>>>> e7487ce9

pub(crate) struct IO {
    options: Options,

    /// Full fledged I/O Uring instance with setup of `SQPOLL` and `IOPOLL` features
    ///
    /// This io_uring instance is supposed to take up two CPU processors/cores. Namely, both the kernel and user-land are performing
    /// busy polling, submitting and reaping requests.
    ///
    /// With `IOPOLL`, the kernel thread is polling block device drivers for completed tasks, thus no interrupts are required any more on
    /// IO completion.
    ///
    /// With `SQPOLL`, once application thread submits the IO request to `SQ` and compare-and-swap queue head, kernel thread would `see`
    /// and start to process them without `io_uring_enter` syscall.
    ///
    /// At the time of writing(kernel 5.15 and 5.19), `io_uring` instance with `IOPOLL` feature is restricted to file descriptor opened
    /// with `O_DIRECT`. That is, `Currently, this feature is usable only  on  a file  descriptor opened using the O_DIRECT flag.`
    ///
    /// As a result, Opcode `OpenAt` and`OpenAt2` are not compatible with this `io_uring` instance.
    /// `Fallocate64`, for some unknown reason, is not working either.
    data_ring: io_uring::IoUring,

    /// Sender of the IO task channel.
    ///
    /// Assumed to be taken by wrapping structs, which will offer APIs with semantics of choice.
    pub(crate) sender: Option<Sender<IoTask>>,

    /// Receiver of the IO task channel.
    ///
    /// According to our design, there is only one instance.
    receiver: Receiver<IoTask>,

    /// Logger instance.
    log: Logger,

    /// A WAL instance that manages the lifecycle of write-ahead-log segments.
    ///
    /// Note new segment are appended to the back; while oldest segments are popped from the front.
    wal: Wal,

    // Following fields are runtime data structure
    /// Flag indicating if the IO channel is disconnected, aka, all senders are dropped.
    channel_disconnected: bool,

    /// Number of inflight data tasks that are submitted to `data_uring` and not yet reaped.
    inflight: usize,

    /// Pending IO tasks received from IO channel.
    ///
    /// Before converting `IoTask`s into io_uring SQEs, we need to ensure these tasks are bearing valid offset and
    /// length if they are read; In case the tasks are write, we need to ensure targeting log segment file has enough
    /// space for the incoming buffers.
    ///
    /// If there is no writable log segment files available or the write is so fast that preallocated ones are depleted
    /// before a new segment file is ready, writes, though very unlikely, will stall.
    pending_data_tasks: VecDeque<IoTask>,

    buf_writer: UnsafeCell<AlignedBufWriter>,

    /// Tracks write requests that are dispatched to underlying storage device and
    /// the completed ones;
    ///
    /// Advances continuous boundary if possible.
    write_window: WriteWindow,

    /// Inflight write tasks that are not yet acknowledged
    ///
    /// Assume the target record of the `WriteTask` is [n, n + len) in WAL, we use `n + len` as key.
    inflight_write_tasks: BTreeMap<u64, WriteTask>,

    /// Offsets of blocks that are partially filled with data and are still inflight.
    barrier: HashSet<u64>,

    /// Block the concurrent write IOs to the same page.
    /// The uring instance doesn't provide the ordering guarantee for the IOs,
    /// so we use this mechanism to avoid memory corruption.
    blocked: HashMap<u64, squeue::Entry>,

    /// Provide index service for building read index, shared with the upper store layer.
    indexer: Arc<IndexDriver>,
}

/// Check if required opcodes are supported by the host operation system.
///
/// # Arguments
/// * `probe` - Probe result, which contains all features that are supported.
///
fn check_io_uring(probe: &register::Probe) -> Result<(), StoreError> {
    let codes = [
        opcode::OpenAt::CODE,
        opcode::Fallocate64::CODE,
        opcode::Write::CODE,
        opcode::Read::CODE,
        opcode::Close::CODE,
        opcode::UnlinkAt::CODE,
    ];
    for code in &codes {
        if !probe.is_supported(*code) {
            return Err(StoreError::OpCodeNotSupported(*code));
        }
    }
    Ok(())
}

impl IO {
    /// Create new `IO` instance.
    ///
    /// Behavior of the IO instance can be tuned through `Options`.
    pub(crate) fn new(
        options: &mut Options,
        indexer: Arc<IndexDriver>,
        log: Logger,
    ) -> Result<Self, StoreError> {
        if options.wal_paths.is_empty() {
            return Err(StoreError::Configuration("WAL path required".to_owned()));
        }

        if options.metadata_path.is_empty() {
            return Err(StoreError::Configuration(
                "Metadata path required".to_owned(),
            ));
        }

        // Ensure WAL directories exists.
        for dir in &options.wal_paths {
            util::mkdirs_if_missing(&dir.path)?;
        }

        let control_ring = io_uring::IoUring::builder().dontfork().build(32).map_err(|e| {
            error!(log, "Failed to build I/O Uring instance for write-ahead-log segment file management: {:#?}", e);
            StoreError::IoUring
        })?;

        let data_ring = io_uring::IoUring::builder()
            .dontfork()
            .setup_iopoll()
            .setup_sqpoll(options.sqpoll_idle_ms)
            .setup_sqpoll_cpu(options.sqpoll_cpu)
            .setup_r_disabled()
            .build(options.io_depth)
            .map_err(|e| {
                error!(log, "Failed to build polling I/O Uring instance: {:#?}", e);
                StoreError::IoUring
            })?;

        let mut probe = register::Probe::new();

        let submitter = data_ring.submitter();
        submitter.register_iowq_max_workers(&mut options.max_workers)?;
        submitter.register_probe(&mut probe)?;
        submitter.register_enable_rings()?;

        check_io_uring(&probe)?;

        trace!(log, "Polling I/O Uring instance created");

        let (sender, receiver) = crossbeam::channel::unbounded();

        Ok(Self {
            options: options.clone(),
            data_ring,
            sender: Some(sender),
            receiver,
            write_window: WriteWindow::new(log.clone(), 0),
            buf_writer: UnsafeCell::new(AlignedBufWriter::new(log.clone(), 0, options.alignment)),
            wal: Wal::new(
                options.clone().wal_paths,
                control_ring,
                options.file_size,
                log.clone(),
            ),
            log,
            channel_disconnected: false,
            inflight: 0,
            pending_data_tasks: VecDeque::new(),
            inflight_write_tasks: BTreeMap::new(),
            barrier: HashSet::new(),
            blocked: HashMap::new(),
            indexer,
        })
    }

    fn load(&mut self) -> Result<(), StoreError> {
        self.wal.load_from_paths()?;
        Ok(())
    }

    fn recover(&mut self, offset: u64) -> Result<(), StoreError> {
        let pos = self.wal.recover(offset)?;

        // Reset offset of write buffer
        self.buf_writer.get_mut().wal_offset(pos);

        // Reset committed WAL offset
        self.write_window.reset_committed(pos);

        Ok(())
    }

    fn validate_io_task(io_task: &mut IoTask, log: &Logger) -> bool {
        if let IoTask::Write(ref mut task) = io_task {
            if task.buffer.is_empty() {
                warn!(log, "WriteTask buffer length is 0");
                return false;
            }
        }
        return true;
    }

    fn on_bad_request(io_task: IoTask) {
        match io_task {
            IoTask::Read(_) => {
                todo!()
            }
            IoTask::Write(write_task) => {
                let _ = write_task.observer.send(Err(AppendError::Internal));
            }
        }
    }

    fn receive_io_tasks(&mut self) -> usize {
        let mut received = 0;
        let io_depth = self.data_ring.params().sq_entries() as usize;
        loop {
            // TODO: Find a better estimation.
            //
            // it might be some kind of pessimistic here as read/write may be merged after grouping.
            // As we might configure a larger IO depth value, finding a more precise metric is left to
            // the next development iteration.
            //
            // A better metric is combining actual SQEs number with received tasks together, so we may
            // receive tasks according merging result of the previous iteration.
            //
            // Note cloud providers count IOPS in a complex way:
            // https://aws.amazon.com/premiumsupport/knowledge-center/ebs-calculate-optimal-io-size/
            //
            // For example, if the application is performing small I/O operations of 32 KiB:
            // 1. Amazon EBS merges sequential (physically contiguous) operations to the maximum I/O size of 256 KiB.
            //    In this scenario, Amazon EBS counts only 1 IOPS to perform 8 I/O operations submitted by the operating system.
            // 2. Amazon EBS counts random I/O operations separately. A single, random I/O operation of 32 KiB counts as 1 IOPS.
            //    In this scenario, Amazon EBS counts 8 random, 32 KiB I/O operations as 8 IOPS submitted by the OS.
            //
            // Amazon EBS splits I/O operations larger than the maximum 256 KiB into smaller operations.
            // For example, if the I/O size is 500 KiB, Amazon EBS splits the operation into 2 IOPS.
            // The first one is 256 KiB and the second one is 244 KiB.
            if self.inflight + received >= io_depth {
                break received;
            }

            // if the log segment file is full, break loop.

            if self.inflight + received + self.pending_data_tasks.len() == 0 {
                // Block the thread until at least one IO task arrives
                match self.receiver.recv() {
                    Ok(mut io_task) => {
                        if !IO::validate_io_task(&mut io_task, &self.log) {
                            IO::on_bad_request(io_task);
                            continue;
                        }
                        self.pending_data_tasks.push_back(io_task);
                        received += 1;
                    }
                    Err(_e) => {
                        info!(self.log, "Channel for submitting IO task disconnected");
                        self.channel_disconnected = true;
                        break received;
                    }
                }
            } else {
                match self.receiver.try_recv() {
                    Ok(mut io_task) => {
                        if !IO::validate_io_task(&mut io_task, &self.log) {
                            IO::on_bad_request(io_task);
                            continue;
                        }
                        self.pending_data_tasks.push_back(io_task);
                        received += 1;
                    }
                    Err(TryRecvError::Empty) => {
                        break received;
                    }
                    Err(TryRecvError::Disconnected) => {
                        info!(self.log, "Channel for submitting IO task disconnected");
                        self.channel_disconnected = true;
                        break received;
                    }
                }
            }
        }
    }

    fn calculate_write_buffers(&self) -> Vec<usize> {
        let mut requirement: VecDeque<_> = self
            .pending_data_tasks
            .iter()
            .map(|task| match task {
                IoTask::Write(task) => {
                    debug_assert!(task.buffer.len() > 0);
                    task.total_len() as usize
                }
                _ => 0,
            })
            .filter(|n| *n > 0)
            .collect();
        self.wal.calculate_write_buffers(&mut requirement)
    }

    fn build_write_sqe(&mut self, entries: &mut Vec<squeue::Entry>) {
        // Add previously blocked entries.
        self.blocked
            .drain_filter(|offset, _entry| !self.barrier.contains(offset))
            .for_each(|(_, entry)| {
                entries.push(entry);
            });

        let writer = self.buf_writer.get_mut();
        writer
            .take()
            .into_iter()
            .flat_map(|buf| {
                let ptr = buf.as_ptr();
<<<<<<< HEAD
                if let Some(segment) = self.wal.segment_file_of(buf.aligned_offset) {
                    debug_assert_eq!(Status::ReadWrite, segment.status);
                    if let Some(sd) = segment.sd.as_ref() {
                        debug_assert!(buf.aligned_offset >= segment.offset);
                        debug_assert!(
                            buf.aligned_offset + buf.capacity as u64
                                <= segment.offset + segment.size
                        );
                        let file_offset = buf.aligned_offset - segment.offset;

                        // Track write requests
                        self.write_window
                            .add(buf.aligned_offset, buf.write_pos() as u32)?;

                        let mut io_blocked = false;
                        // Check barrier
                        if self.barrier.contains(&buf.aligned_offset) {
=======
                if let Some(segment) = self.wal.segment_file_of(buf.wal_offset) {
                    debug_assert_eq!(Status::ReadWrite, segment.status);
                    if let Some(sd) = segment.sd.as_ref() {
                        debug_assert!(buf.wal_offset >= segment.offset);
                        debug_assert!(
                            buf.wal_offset + buf.capacity as u64 <= segment.offset + segment.size
                        );
                        let file_offset = buf.wal_offset - segment.offset;

                        // Track write requests
                        self.write_window
                            .add(buf.wal_offset, buf.limit() as u32)?;

                        let mut io_blocked = false;
                        // Check barrier
                        if self.barrier.contains(&buf.wal_offset) {
>>>>>>> e7487ce9
                            // Submit SQE to io_uring when the blocking IO task completed.
                            io_blocked = true;
                        } else {
                            // Insert barrier, blocking future write to this aligned block issued to `io_uring` until `sqe` is reaped.
                            if buf.partial() {
<<<<<<< HEAD
                                self.barrier.insert(buf.aligned_offset);
                            }
                        }

                        let buf_offset = buf.aligned_offset;
=======
                                self.barrier.insert(buf.wal_offset);
                            }
                        }

                        let buf_offset = buf.wal_offset;
>>>>>>> e7487ce9
                        let buf_len = buf.capacity as u32;

                        // The pointer will be set into user_data of uring.
                        // When the uring io completes, the pointer will be used to retrieve the `Context`.
                        let context = Context::write_ctx(opcode::Write::CODE, buf);

                        // Note we have to write the whole page even if the page is partially filled.
                        let sqe = opcode::Write::new(types::Fd(sd.fd), ptr, buf_len)
                            .offset64(file_offset as libc::off_t)
                            .build()
                            .user_data(context as u64);

                        if io_blocked {
                            self.blocked.insert(buf_offset, sqe);
                        } else {
                            entries.push(sqe);
                        }
                    } else {
                        // fatal errors
                        let msg = format!("Segment {} should be open and with valid FD", segment);
                        error!(self.log, "{}", msg);
                        panic!("{}", msg);
                    }
                } else {
                    error!(self.log, "");
                }
                Ok::<(), super::WriteWindowError>(())
            })
            .count();
    }

    fn build_sqe(&mut self, entries: &mut Vec<squeue::Entry>) {
        let log = self.log.clone();
        let alignment = self.options.alignment;
        let buf_list = self.calculate_write_buffers();
        let left = self.buf_writer.get_mut().remaining();

        buf_list
            .iter()
            .enumerate()
            .flat_map(|(idx, n)| {
                if 0 == idx {
                    if *n > left {
                        self.buf_writer.get_mut().reserve(*n - left)
                    } else {
                        Ok(())
                    }
                } else {
                    self.buf_writer.get_mut().reserve(*n)
                }
            })
            .count();

        let mut need_write = false;

        'task_loop: while let Some(io_task) = self.pending_data_tasks.pop_front() {
            match io_task {
                IoTask::Read(task) => {
                    // TODO: Check if there is an on-going read IO covering this request.
                    let segment = match self.wal.segment_file_of(task.wal_offset) {
                        Some(segment) => segment,
                        None => {
                            // Consume io_task directly
                            todo!("Return error to caller directly")
                        }
                    };

                    if let Some(sd) = segment.sd.as_ref() {
                        if let Ok(buf) = AlignedBufReader::alloc_read_buf(
                            self.log.clone(),
                            task.wal_offset,
                            task.len as usize,
                            alignment as u64,
                        ) {
                            let ptr = buf.as_ptr() as *mut u8;

<<<<<<< HEAD
                            // A read offset that is already aligned, but it's not the same as the requested offset.
                            let read_offset = buf.aligned_offset;
                            // The length of the aligned buffer, which is always larger than or equal the requested length.
                            let read_len = buf.capacity as u32;
=======
                            // The allocated buffer is always aligned, so use the aligned offset as the read offset.
                            let read_offset = buf.wal_offset;

                            // The length of the aligned buffer is multiple of alignment,
                            // use it as the read length to maximize the value of a single IO.
                            // Note that the read len is always larger than or equal the requested length.
                            let read_len = buf.capacity as u32;

>>>>>>> e7487ce9
                            // The pointer will be set into user_data of uring.
                            // When the uring io completes, the pointer will be used to retrieve the `Context`.
                            let context = Context::read_ctx(
                                opcode::Read::CODE,
                                Arc::new(buf),
                                task.wal_offset,
                                task.len,
                                IoTask::Read(task),
                            );

                            let sqe = opcode::Read::new(types::Fd(sd.fd), ptr, read_len)
                                .offset(read_offset as i64)
                                .build()
                                .user_data(context as u64);

                            entries.push(sqe);
                        }
                    } else {
                        self.pending_data_tasks.push_front(IoTask::Read(task));
                    }
                }
                IoTask::Write(mut task) => {
                    let writer = unsafe { &mut *self.buf_writer.get() };
                    loop {
                        if let Some(segment) = self.wal.segment_file_of(writer.wal_offset) {
                            if !segment.writable() {
                                trace!(
                                    log,
                                    "WAL Segment {}. Yield dispatching IO to block layer",
                                    segment
                                );
                                self.pending_data_tasks.push_front(IoTask::Write(task));
                                break 'task_loop;
                            }

                            if let Some(_sd) = segment.sd.as_ref() {
                                let payload_length = task.buffer.len();
                                if !segment.can_hold(payload_length as u64) {
                                    if let Ok(pos) = segment.append_footer(writer) {
                                        trace!(self.log, "Write position of WAL after padding segment footer: {}", pos);
                                        need_write = true;
                                    }
                                    // Switch to a new log segment
                                    continue;
                                }
                                let pre_written = segment.written;
                                if let Ok(pos) = segment.append_record(writer, &task.buffer[..]) {
                                    trace!(
                                        self.log,
                                        "Write position of WAL after appending record: {}",
                                        pos
                                    );
                                    // Set the written len of the task
                                    task.written_len = Some((segment.written - pre_written) as u32);
                                    self.inflight_write_tasks.insert(pos, task);
                                    need_write = true;
                                }
                                break;
                            } else {
                                error!(log, "LogSegmentFile {} with read_write status does not have valid FD", segment);
                                unreachable!("LogSegmentFile {} should have been with a valid FD if its status is read_write", segment);
                            }
                        } else {
                            self.pending_data_tasks.push_front(IoTask::Write(task));
                            break 'task_loop;
                        }
                    }
                }
            }
        }

        if need_write {
            self.build_write_sqe(entries);
        }
    }

    fn await_data_task_completion(&self, mut wanted: usize) {
        if self.inflight == 0 {
            trace!(
                self.log,
                "No inflight data task. Skip `await_data_task_completion`"
            );
            return;
        }

        trace!(
            self.log,
            "Waiting for at least {}/{} CQE(s) to reap",
            wanted,
            self.inflight
        );

        if wanted > self.inflight {
            wanted = self.inflight;
        }

        let now = std::time::Instant::now();
        match self.data_ring.submit_and_wait(wanted) {
            Ok(_reaped) => {
                trace!(
                    self.log,
                    "io_uring_enter waited {}us to reap completed data CQE(s)",
                    now.elapsed().as_micros()
                );
            }
            Err(e) => {
                error!(self.log, "io_uring_enter got an error: {:?}", e);

                // Fatal errors, crash the process and let watchdog to restart.
                panic!("io_uring_enter returns error {:?}", e);
            }
        }
    }

    fn reap_data_tasks(&mut self) {
        if 0 == self.inflight {
            return;
        }
        let committed = self.write_window.committed;
        let mut cache_entries = vec![];
        let mut completed_read_ctxs = vec![];
        {
            let mut completion = self.data_ring.completion();
            let mut count = 0;
            loop {
                for cqe in completion.by_ref() {
                    count += 1;
                    let tag = cqe.user_data();

                    let ptr = tag as *mut Context;

                    // Safety:
                    // It's safe to convert tag ptr back to Box<Context> as the memory pointed by ptr
                    // is allocated by Box itself, hence, there will no alignment issue at all.
                    let mut context = unsafe { Box::from_raw(ptr) };

                    // Remove barrier
<<<<<<< HEAD
                    self.barrier.remove(&context.buf.aligned_offset);
=======
                    self.barrier.remove(&context.buf.wal_offset);
>>>>>>> e7487ce9

                    if let Err(e) = on_complete(
                        &mut self.write_window,
                        &mut context,
                        cqe.result(),
                        &self.log,
                    ) {
                        if let StoreError::System(errno) = e {
                            error!(
                                self.log,
                                "io_uring opcode `{}` failed. errno: `{}`", context.opcode, errno
                            );

                            // TODO: Check if the errno is recoverable...
                        }
                    } else {
                        // Add block cache
                        cache_entries.push(Arc::clone(&context.buf));

                        // Cache the completed read context
                        if opcode::Read::CODE == context.opcode {
                            completed_read_ctxs.push(context);
                        }
                    }
                }
                // This will flush any entries consumed in this iterator and will make available new entries in the queue
                // if the kernel has produced some entries in the meantime.
                completion.sync();

                if completion.is_empty() {
                    break;
                }
            }
            debug_assert!(self.inflight >= count);
            self.inflight -= count;
            trace!(self.log, "Reaped {} data CQE(s)", count);
        }

        // Add to block cache
        for buf in cache_entries {
<<<<<<< HEAD
            if let Some(segment) = self.wal.segment_file_of(buf.aligned_offset) {
=======
            if let Some(segment) = self.wal.segment_file_of(buf.wal_offset) {
>>>>>>> e7487ce9
                segment.block_cache.add_entry(buf);
            }
        }

        self.complete_read_tasks(completed_read_ctxs);

        if self.write_window.committed > committed {
            self.complete_write_tasks();
        }
    }

    fn acknowledge_to_observer(&mut self, wal_offset: u64, task: WriteTask) {
        let append_result = AppendResult {
            stream_id: task.stream_id,
            offset: task.offset,
            wal_offset,
        };
        trace!(
            self.log,
            "Ack `WriteTask` {{ stream-id: {}, offset: {} }}",
            task.stream_id,
            task.offset
        );
        if let Err(e) = task.observer.send(Ok(append_result)) {
            error!(self.log, "Failed to propagate AppendResult `{:?}`", e);
        }
    }
    fn build_read_index(&mut self, wal_offset: u64, written_len: u32, task: &WriteTask) {
        let handle = RecordHandle {
            hash: 0, // TODO: set hash for record handle
            len: written_len,
            wal_offset,
        };
        self.indexer
            .index(task.stream_id, task.offset as u64, handle);
    }

    fn complete_read_tasks(&mut self, read_ctxs: Vec<Box<Context>>) {
        read_ctxs.into_iter().for_each(|mut ctx| {
            let read_task = ctx.io_task.take();
            if let Some(IoTask::Read(read_task)) = read_task {
                self.complete_read_task(read_task, ctx.buf);
            } else {
                error!(self.log, "Invalid read task");
            }
        });
    }

    fn complete_read_task(&mut self, read_task: ReadTask, read_buf: Arc<AlignedBuf>) {
        // Completes the read task
        let start_pos = (read_task.wal_offset - read_buf.wal_offset) as u32;
        let fetch_result = SingleFetchResult {
            stream_id: read_task.stream_id,
            wal_offset: read_task.wal_offset as i64,
            payload: BufSlice::new(read_buf, start_pos, (read_task.len + start_pos) as u32),
        };

        trace!(
            self.log,
            "Completes read task for stream {} at WAL offset {}, return {} bytes",
            fetch_result.stream_id,
            fetch_result.wal_offset,
            read_task.len,
        );

        if let Err(e) = read_task.observer.send(Ok(fetch_result)) {
            error!(self.log, "Failed to send read result to observer: {:?}", e);
        }
    }

    fn complete_write_tasks(&mut self) {
        let committed = self.write_window.committed;
        while let Some((offset, _)) = self.inflight_write_tasks.first_key_value() {
            if *offset > committed {
                break;
            }

            if let Some((written_pos, task)) = self.inflight_write_tasks.pop_first() {
                // TODO: A better way to build read index is needed.
                if let Some(written_len) = task.written_len {
                    let wal_offset = written_pos - written_len as u64;
                    self.build_read_index(wal_offset, written_len, &task);
                    self.acknowledge_to_observer(wal_offset, task);
                } else {
                    error!(self.log, "No written length for `WriteTask`");
                }
            }
        }
    }

    fn should_quit(&self) -> bool {
        0 == self.inflight
            && self.pending_data_tasks.is_empty()
            && self.inflight_write_tasks.is_empty()
            && self.wal.control_task_num() == 0
            && self.channel_disconnected
    }

    fn submit_data_tasks(&mut self, entries: &Vec<squeue::Entry>) -> Result<(), StoreError> {
        // Submit io_uring entries into submission queue.
        trace!(
            self.log,
            "Get {} incoming SQE(s) to submit, inflight: {}",
            entries.len(),
            self.inflight
        );
        if !entries.is_empty() {
            let cnt = entries.len();
            unsafe {
                self.data_ring
                    .submission()
                    .push_multiple(entries)
                    .map_err(|e| {
                        info!(
                            self.log,
                            "Failed to push SQE entries into submission queue: {:?}", e
                        );
                        StoreError::IoUring
                    })?
            };
            self.inflight += cnt;
            trace!(self.log, "Pushed {} SQEs into submission queue", cnt);
        }
        Ok(())
    }

    pub(crate) fn run(io: RefCell<IO>) -> Result<(), StoreError> {
        let log = io.borrow().log.clone();
        io.borrow_mut().load()?;
        let pos = io.borrow().indexer.get_wal_checkpoint()?;
        io.borrow_mut().recover(pos)?;

        let min_preallocated_segment_files = io.borrow().options.min_preallocated_segment_files;

        let cqe_wanted = 1;

        // Main loop
        loop {
            // Check if we need to create a new log segment
            loop {
                if io.borrow().wal.writable_segment_count() > min_preallocated_segment_files {
                    break;
                }
                io.borrow_mut().wal.try_open()?;
            }

            // check if we have expired segment files to close and delete
            {
                io.borrow_mut().wal.try_close()?;
            }

            let mut entries = vec![];
            {
                let mut io_mut = io.borrow_mut();

                // Receive IO tasks from channel
                let cnt = io_mut.receive_io_tasks();
                trace!(log, "Received {} IO requests from channel", cnt);

                // Convert IO tasks into io_uring entries
                io_mut.build_sqe(&mut entries);
            }

            if !entries.is_empty() {
                io.borrow_mut().submit_data_tasks(&entries)?;
            } else {
                let io_borrow = io.borrow();
                if !io_borrow.should_quit() {
                    if !io_borrow.pending_data_tasks.is_empty() {
                        io_borrow.wal.await_control_task_completion();
                    }
                } else {
                    info!(
                        log,
                        "Now that all IO requests are served and channel disconnects, stop main loop"
                    );
                    break;
                }
            }

            // Wait complete asynchronous IO
            io.borrow().await_data_task_completion(cqe_wanted);

            {
                let mut io_mut = io.borrow_mut();
                // Reap data CQE(s)
                io_mut.reap_data_tasks();
                // Perform file operation
                io_mut.wal.reap_control_tasks()?;
            }
        }
        info!(log, "Main loop quit");
        Ok(())
    }
}

/// Process reaped IO completion.
///
/// # Arguments
///
/// * `state` - Operation state, including original IO request, buffer and response observer.
/// * `result` - Result code, exactly same to system call return value.
/// * `log` - Logger instance.
fn on_complete(
    write_window: &mut WriteWindow,
    context: &mut Context,
    result: i32,
    log: &Logger,
) -> Result<(), StoreError> {
    match context.opcode {
        opcode::Write::CODE => {
            if result < 0 {
                error!(
                    log,
                    "Write to WAL range `[{}, {})` failed",
<<<<<<< HEAD
                    context.buf.aligned_offset,
=======
                    context.buf.wal_offset,
>>>>>>> e7487ce9
                    context.buf.capacity
                );
                return Err(StoreError::System(-result));
            } else {
                write_window
<<<<<<< HEAD
                    .commit(context.buf.aligned_offset, context.buf.write_pos() as u32)
=======
                    .commit(context.buf.wal_offset, context.buf.limit() as u32)
>>>>>>> e7487ce9
                    .map_err(|_e| StoreError::WriteWindow)?;
            }
            Ok(())
        }
        opcode::Read::CODE => {
            if result < 0 {
                error!(
                    log,
                    "Read from WAL range `[{}, {})` failed",
<<<<<<< HEAD
                    context.offset.unwrap_or_default(),
=======
                    context.wal_offset.unwrap_or_default(),
>>>>>>> e7487ce9
                    context.len.unwrap_or_default()
                );
                return Err(StoreError::System(-result));
            } else {
<<<<<<< HEAD
                if let (Some(offset), Some(len)) = (context.offset, context.len) {
                    // Calculates the effective read bytes, without the alignment bytes.
                    let ef_bytes = result - (offset - context.buf.aligned_offset) as i32;
=======
                if let (Some(offset), Some(len)) = (context.wal_offset, context.len) {
                    // Calculates the effective read bytes, without the alignment bytes.
                    let ef_bytes = result - (offset - context.buf.wal_offset) as i32;
>>>>>>> e7487ce9

                    if ef_bytes < len as i32 {
                        error!(
                            log,
                            "Read {} bytes from WAL range `[{}, {})`, but {} bytes expected",
                            result,
                            offset,
                            len,
                            len
                        );
                        return Err(StoreError::InsufficientData);
                    }

                    context.buf.increase_written(result as usize);
<<<<<<< HEAD

                    let io_task = context.io_task.take();

                    if let Some(IoTask::Read(io_task)) = io_task {
                        // Completes the read task
                        let start_pos = (io_task.wal_offset - context.buf.aligned_offset) as u32;
                        let fetch_result = SingleFetchResult {
                            stream_id: io_task.stream_id,
                            wal_offset: io_task.wal_offset as i64,
                            payload: BufSlice::new(
                                Arc::clone(&context.buf),
                                start_pos,
                                (io_task.len + start_pos) as u32,
                            ),
                        };

                        trace!(
                            log,
                            "Completes read task for stream {} at WAL offset {}, read {} bytes",
                            fetch_result.stream_id,
                            fetch_result.wal_offset,
                            result,
                        );

                        if let Err(e) = io_task.observer.send(Ok(fetch_result)) {
                            error!(log, "Failed to send read result to observer: {:?}", e);
                        }

                        return Ok(());
                    }
=======
                    return Ok(());
>>>>>>> e7487ce9
                }
            }
            // This should never happen, because we have checked the request before.
            return Err(StoreError::Internal("Invalid read request".to_string()));
        }
        _ => Ok(()),
    }
}

impl AsRawFd for IO {
    fn as_raw_fd(&self) -> std::os::fd::RawFd {
        self.data_ring.as_raw_fd()
    }
}

impl Drop for IO {
    fn drop(&mut self) {
        self.indexer.shutdown_indexer();
    }
}

#[cfg(test)]
mod tests {
    use super::{IoTask, WriteTask};
    use crate::error::StoreError;
    use crate::index::driver::IndexDriver;
    use crate::index::MinOffset;
    use crate::io::ReadTask;
    use crate::offset_manager::WalOffsetManager;
    use bytes::{Bytes, BytesMut};
    use slog::trace;
    use std::cell::RefCell;
    use std::error::Error;
    use std::fs;
    use std::path::{Path, PathBuf};
    use std::sync::Arc;
    use tokio::sync::oneshot;

    use crate::option::WalPath;

    fn create_io(store_dir: &Path) -> Result<super::IO, StoreError> {
        let mut options = super::Options::default();
        let logger = test_util::terminal_logger();
        let store_path = store_dir.join("rocksdb");
        if !store_path.exists() {
            fs::create_dir_all(store_path.as_path()).map_err(|e| StoreError::IO(e))?;
        }

        options.metadata_path = store_path
            .into_os_string()
            .into_string()
            .map_err(|_e| StoreError::Configuration("Bad path".to_owned()))?;

        let wal_dir = store_dir.join("wal");
        if !wal_dir.exists() {
            fs::create_dir_all(wal_dir.as_path()).map_err(|e| StoreError::IO(e))?;
        }
        let wal_path = WalPath::new(wal_dir.to_str().unwrap(), 1234)?;
        options.add_wal_path(wal_path);

        // Build wal offset manager
        let wal_offset_manager = Arc::new(WalOffsetManager::new());

        // Build index driver
        let indexer = Arc::new(IndexDriver::new(
            logger.clone(),
            &options.metadata_path,
            Arc::clone(&wal_offset_manager) as Arc<dyn MinOffset>,
        )?);

        super::IO::new(&mut options, indexer, logger.clone())
    }

    fn random_store_dir() -> Result<PathBuf, StoreError> {
        test_util::create_random_path().map_err(|e| StoreError::IO(e))
    }

    #[test]
    fn test_receive_io_tasks() -> Result<(), StoreError> {
        let log = test_util::terminal_logger();
        let store_dir = random_store_dir()?;
        let store_dir = store_dir.as_path();
        let _store_dir_guard = test_util::DirectoryRemovalGuard::new(log, store_dir);
        let mut io = create_io(store_dir)?;
        let sender = io.sender.take().unwrap();
        let mut buffer = BytesMut::with_capacity(128);
        buffer.resize(128, 65);
        let buffer = buffer.freeze();

        // Send IoTask to channel
        (0..16)
            .into_iter()
            .flat_map(|_| {
                let (tx, _rx) = oneshot::channel();
                let io_task = IoTask::Write(WriteTask {
                    stream_id: 0,
                    offset: 0,
                    buffer: buffer.clone(),
                    observer: tx,
                    written_len: None,
                });
                sender.send(io_task)
            })
            .count();

        io.receive_io_tasks();
        assert_eq!(16, io.pending_data_tasks.len());
        io.pending_data_tasks.clear();

        drop(sender);

        // Mock that some in-flight IO tasks were reaped
        io.inflight = 0;

        io.receive_io_tasks();

        assert_eq!(true, io.pending_data_tasks.is_empty());
        assert_eq!(true, io.channel_disconnected);

        Ok(())
    }

    #[test]
    fn test_build_sqe() -> Result<(), StoreError> {
        let log = test_util::terminal_logger();
        let store_dir = random_store_dir()?;
        let store_dir = store_dir.as_path();
        let _store_dir_guard = test_util::DirectoryRemovalGuard::new(log, store_dir);
        let mut io = create_io(store_dir)?;

        io.wal.open_segment()?;

        let len = 4088;
        let mut buffer = BytesMut::with_capacity(len);
        buffer.resize(len, 65);
        let buffer = buffer.freeze();

        // Send IoTask to channel
        (0..16)
            .into_iter()
            .map(|n| {
                let (tx, _rx) = oneshot::channel();
                IoTask::Write(WriteTask {
                    stream_id: 0,
                    offset: n,
                    buffer: buffer.clone(),
                    observer: tx,
                    written_len: None,
                })
            })
            .for_each(|io_task| {
                io.pending_data_tasks.push_back(io_task);
            });

        let mut entries = Vec::new();

        io.build_sqe(&mut entries);
        assert!(!entries.is_empty());
        Ok(())
    }

    #[test]
    fn test_run() -> Result<(), Box<dyn Error>> {
        let log = test_util::terminal_logger();

        let (tx, rx) = oneshot::channel();
        let logger = log.clone();
        let handle = std::thread::spawn(move || {
            let store_dir = random_store_dir().unwrap();
            let store_dir = store_dir.as_path();
            let _store_dir_guard = test_util::DirectoryRemovalGuard::new(logger, store_dir);
            let mut io = create_io(store_dir).unwrap();

            let sender = io
                .sender
                .take()
                .ok_or(StoreError::Configuration("IO channel".to_owned()))
                .unwrap();
            let _ = tx.send(sender);
            let io = RefCell::new(io);

            let _ = super::IO::run(io);
            println!("Module io stopped");
        });

        let sender = rx
            .blocking_recv()
            .map_err(|_| StoreError::Internal("Internal error".to_owned()))?;

        let mut buffer = BytesMut::with_capacity(4096);
        buffer.resize(4096, 65);
        let buffer = buffer.freeze();

        let mut receivers = vec![];

        (0..16)
            .into_iter()
            .map(|i| {
                let (tx, rx) = oneshot::channel();
                receivers.push(rx);
                IoTask::Write(WriteTask {
                    stream_id: 0,
                    offset: i as i64,
                    buffer: buffer.clone(),
                    observer: tx,
                    written_len: None,
                })
            })
            .for_each(|task| {
                sender.send(task).unwrap();
            });

        let mut results = Vec::new();
        for receiver in receivers {
            let res = receiver.blocking_recv()??;
            trace!(
                log,
                "{{ stream-id: {}, offset: {} , wal_offset: {}}}",
                res.stream_id,
                res.offset,
                res.wal_offset
            );
            results.push(res);
        }

        // Read the data from store
        let mut receivers = vec![];

        results
            .iter()
            .map(|res| {
                let (tx, rx) = oneshot::channel();
                receivers.push(rx);
                IoTask::Read(ReadTask {
                    stream_id: res.stream_id,
                    wal_offset: res.wal_offset,
                    len: 4096 + 8, // 4096 is the write buffer size, 8 is the prefix added by the store
                    observer: tx,
                })
            })
            .for_each(|task| {
                sender.send(task).unwrap();
            });
<<<<<<< HEAD

        for receiver in receivers {
            let res = receiver.blocking_recv()??;
            trace!(
                log,
                "{{Read result is stream-id: {}, wal_offset: {}, payload length: {}}}",
                res.stream_id,
                res.wal_offset,
                res.payload.len()
            );
            // Assert the payload is equal to the write buffer
            // trace the length

=======

        for receiver in receivers {
            let res = receiver.blocking_recv()??;
            trace!(
                log,
                "{{Read result is stream-id: {}, wal_offset: {}, payload length: {}}}",
                res.stream_id,
                res.wal_offset,
                res.payload.len()
            );
            // Assert the payload is equal to the write buffer
            // trace the length

>>>>>>> e7487ce9
            assert_eq!(buffer, Bytes::copy_from_slice(&res.payload[8..]));
        }

        drop(sender);
        handle.join().map_err(|_| StoreError::AllocLogSegment)?;
        Ok(())
    }
}<|MERGE_RESOLUTION|>--- conflicted
+++ resolved
@@ -24,13 +24,9 @@
     os::fd::AsRawFd,
 };
 
-<<<<<<< HEAD
-use super::task::SingleFetchResult;
-=======
 use super::buf::AlignedBuf;
 use super::task::SingleFetchResult;
 use super::ReadTask;
->>>>>>> e7487ce9
 
 pub(crate) struct IO {
     options: Options,
@@ -352,25 +348,6 @@
             .into_iter()
             .flat_map(|buf| {
                 let ptr = buf.as_ptr();
-<<<<<<< HEAD
-                if let Some(segment) = self.wal.segment_file_of(buf.aligned_offset) {
-                    debug_assert_eq!(Status::ReadWrite, segment.status);
-                    if let Some(sd) = segment.sd.as_ref() {
-                        debug_assert!(buf.aligned_offset >= segment.offset);
-                        debug_assert!(
-                            buf.aligned_offset + buf.capacity as u64
-                                <= segment.offset + segment.size
-                        );
-                        let file_offset = buf.aligned_offset - segment.offset;
-
-                        // Track write requests
-                        self.write_window
-                            .add(buf.aligned_offset, buf.write_pos() as u32)?;
-
-                        let mut io_blocked = false;
-                        // Check barrier
-                        if self.barrier.contains(&buf.aligned_offset) {
-=======
                 if let Some(segment) = self.wal.segment_file_of(buf.wal_offset) {
                     debug_assert_eq!(Status::ReadWrite, segment.status);
                     if let Some(sd) = segment.sd.as_ref() {
@@ -387,25 +364,16 @@
                         let mut io_blocked = false;
                         // Check barrier
                         if self.barrier.contains(&buf.wal_offset) {
->>>>>>> e7487ce9
                             // Submit SQE to io_uring when the blocking IO task completed.
                             io_blocked = true;
                         } else {
                             // Insert barrier, blocking future write to this aligned block issued to `io_uring` until `sqe` is reaped.
                             if buf.partial() {
-<<<<<<< HEAD
-                                self.barrier.insert(buf.aligned_offset);
-                            }
-                        }
-
-                        let buf_offset = buf.aligned_offset;
-=======
                                 self.barrier.insert(buf.wal_offset);
                             }
                         }
 
                         let buf_offset = buf.wal_offset;
->>>>>>> e7487ce9
                         let buf_len = buf.capacity as u32;
 
                         // The pointer will be set into user_data of uring.
@@ -482,12 +450,6 @@
                         ) {
                             let ptr = buf.as_ptr() as *mut u8;
 
-<<<<<<< HEAD
-                            // A read offset that is already aligned, but it's not the same as the requested offset.
-                            let read_offset = buf.aligned_offset;
-                            // The length of the aligned buffer, which is always larger than or equal the requested length.
-                            let read_len = buf.capacity as u32;
-=======
                             // The allocated buffer is always aligned, so use the aligned offset as the read offset.
                             let read_offset = buf.wal_offset;
 
@@ -496,7 +458,6 @@
                             // Note that the read len is always larger than or equal the requested length.
                             let read_len = buf.capacity as u32;
 
->>>>>>> e7487ce9
                             // The pointer will be set into user_data of uring.
                             // When the uring io completes, the pointer will be used to retrieve the `Context`.
                             let context = Context::read_ctx(
@@ -634,11 +595,7 @@
                     let mut context = unsafe { Box::from_raw(ptr) };
 
                     // Remove barrier
-<<<<<<< HEAD
-                    self.barrier.remove(&context.buf.aligned_offset);
-=======
                     self.barrier.remove(&context.buf.wal_offset);
->>>>>>> e7487ce9
 
                     if let Err(e) = on_complete(
                         &mut self.write_window,
@@ -679,11 +636,7 @@
 
         // Add to block cache
         for buf in cache_entries {
-<<<<<<< HEAD
-            if let Some(segment) = self.wal.segment_file_of(buf.aligned_offset) {
-=======
             if let Some(segment) = self.wal.segment_file_of(buf.wal_offset) {
->>>>>>> e7487ce9
                 segment.block_cache.add_entry(buf);
             }
         }
@@ -899,21 +852,13 @@
                 error!(
                     log,
                     "Write to WAL range `[{}, {})` failed",
-<<<<<<< HEAD
-                    context.buf.aligned_offset,
-=======
                     context.buf.wal_offset,
->>>>>>> e7487ce9
                     context.buf.capacity
                 );
                 return Err(StoreError::System(-result));
             } else {
                 write_window
-<<<<<<< HEAD
-                    .commit(context.buf.aligned_offset, context.buf.write_pos() as u32)
-=======
                     .commit(context.buf.wal_offset, context.buf.limit() as u32)
->>>>>>> e7487ce9
                     .map_err(|_e| StoreError::WriteWindow)?;
             }
             Ok(())
@@ -923,24 +868,14 @@
                 error!(
                     log,
                     "Read from WAL range `[{}, {})` failed",
-<<<<<<< HEAD
-                    context.offset.unwrap_or_default(),
-=======
                     context.wal_offset.unwrap_or_default(),
->>>>>>> e7487ce9
                     context.len.unwrap_or_default()
                 );
                 return Err(StoreError::System(-result));
             } else {
-<<<<<<< HEAD
-                if let (Some(offset), Some(len)) = (context.offset, context.len) {
-                    // Calculates the effective read bytes, without the alignment bytes.
-                    let ef_bytes = result - (offset - context.buf.aligned_offset) as i32;
-=======
                 if let (Some(offset), Some(len)) = (context.wal_offset, context.len) {
                     // Calculates the effective read bytes, without the alignment bytes.
                     let ef_bytes = result - (offset - context.buf.wal_offset) as i32;
->>>>>>> e7487ce9
 
                     if ef_bytes < len as i32 {
                         error!(
@@ -955,40 +890,7 @@
                     }
 
                     context.buf.increase_written(result as usize);
-<<<<<<< HEAD
-
-                    let io_task = context.io_task.take();
-
-                    if let Some(IoTask::Read(io_task)) = io_task {
-                        // Completes the read task
-                        let start_pos = (io_task.wal_offset - context.buf.aligned_offset) as u32;
-                        let fetch_result = SingleFetchResult {
-                            stream_id: io_task.stream_id,
-                            wal_offset: io_task.wal_offset as i64,
-                            payload: BufSlice::new(
-                                Arc::clone(&context.buf),
-                                start_pos,
-                                (io_task.len + start_pos) as u32,
-                            ),
-                        };
-
-                        trace!(
-                            log,
-                            "Completes read task for stream {} at WAL offset {}, read {} bytes",
-                            fetch_result.stream_id,
-                            fetch_result.wal_offset,
-                            result,
-                        );
-
-                        if let Err(e) = io_task.observer.send(Ok(fetch_result)) {
-                            error!(log, "Failed to send read result to observer: {:?}", e);
-                        }
-
-                        return Ok(());
-                    }
-=======
                     return Ok(());
->>>>>>> e7487ce9
                 }
             }
             // This should never happen, because we have checked the request before.
@@ -1232,7 +1134,6 @@
             .for_each(|task| {
                 sender.send(task).unwrap();
             });
-<<<<<<< HEAD
 
         for receiver in receivers {
             let res = receiver.blocking_recv()??;
@@ -1246,21 +1147,6 @@
             // Assert the payload is equal to the write buffer
             // trace the length
 
-=======
-
-        for receiver in receivers {
-            let res = receiver.blocking_recv()??;
-            trace!(
-                log,
-                "{{Read result is stream-id: {}, wal_offset: {}, payload length: {}}}",
-                res.stream_id,
-                res.wal_offset,
-                res.payload.len()
-            );
-            // Assert the payload is equal to the write buffer
-            // trace the length
-
->>>>>>> e7487ce9
             assert_eq!(buffer, Bytes::copy_from_slice(&res.payload[8..]));
         }
 
