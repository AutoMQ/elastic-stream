--- conflicted
+++ resolved
@@ -78,10 +78,7 @@
 mod tests {
     use crate::io::buf::AlignedBuf;
     use slog::{info, trace};
-<<<<<<< HEAD
-=======
     use std::{error::Error, sync::Arc};
->>>>>>> e7487ce9
     use tokio::sync::oneshot;
     use tokio_uring::net::{TcpListener, TcpStream};
 
