--- conflicted
+++ resolved
@@ -16,13 +16,8 @@
 pub(crate) struct AlignedBuf {
     log: Logger,
 
-<<<<<<< HEAD
-    /// WAL offset
-    pub(crate) aligned_offset: u64,
-=======
     /// A aligned WAL offset which is a absolute address in the WAL.
     pub(crate) wal_offset: u64,
->>>>>>> e7487ce9
 
     /// Pointer to the allocated memory
     ptr: NonNull<u8>,
@@ -67,11 +62,7 @@
 
         Ok(Self {
             log,
-<<<<<<< HEAD
-            aligned_offset: offset,
-=======
             wal_offset,
->>>>>>> e7487ce9
             ptr,
             layout,
             capacity,
@@ -87,15 +78,9 @@
     ///
     /// # Returns
     /// `true` if the cache hit; `false` otherwise.
-<<<<<<< HEAD
-    pub(crate) fn covers(&self, offset: u64, len: u32) -> bool {
-        self.aligned_offset <= offset
-            && offset + len as u64 <= self.aligned_offset + self.write_pos() as u64
-=======
     pub(crate) fn covers(&self, wal_offset: u64, len: u32) -> bool {
         self.wal_offset <= wal_offset
             && wal_offset + len as u64 <= self.wal_offset + self.limit() as u64
->>>>>>> e7487ce9
     }
 
     /// Judge if this buffer covers specified data region partially in WAL.
@@ -194,11 +179,7 @@
 
     /// Increase the written position when uring io completion.
     pub(crate) fn increase_written(&self, len: usize) {
-<<<<<<< HEAD
-        self.written.fetch_add(len, Ordering::Relaxed);
-=======
         self.limit.fetch_add(len, Ordering::Relaxed);
->>>>>>> e7487ce9
     }
 
     /// Remaining space to write.
@@ -220,13 +201,8 @@
         debug!(
             self.log,
             "Deallocated `AlignedBuf`: (offset={}, written: {}, capacity: {})",
-<<<<<<< HEAD
-            self.aligned_offset,
-            self.write_pos(),
-=======
             self.wal_offset,
             self.limit(),
->>>>>>> e7487ce9
             self.capacity
         );
     }
